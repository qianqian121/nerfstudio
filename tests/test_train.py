--- conflicted
+++ resolved
@@ -26,11 +26,8 @@
     "depth-nerfacto",
     "nerfplayer-ngp",
     "nerfplayer-nerfacto",
-<<<<<<< HEAD
     "dreamfusion",
-=======
     "neus",
->>>>>>> 2838cfc8
 ]
 
 
